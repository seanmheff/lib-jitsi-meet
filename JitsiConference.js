/* global Strophe, $, Promise */
/* jshint -W101 */
var logger = require("jitsi-meet-logger").getLogger(__filename);
var RTC = require("./modules/RTC/RTC");
var XMPPEvents = require("./service/xmpp/XMPPEvents");
var AuthenticationEvents = require("./service/authentication/AuthenticationEvents");
var RTCEvents = require("./service/RTC/RTCEvents");
var EventEmitter = require("events");
var JitsiConferenceEvents = require("./JitsiConferenceEvents");
var JitsiConferenceErrors = require("./JitsiConferenceErrors");
var JitsiParticipant = require("./JitsiParticipant");
var Statistics = require("./modules/statistics/statistics");
var JitsiDTMFManager = require('./modules/DTMF/JitsiDTMFManager');
var JitsiTrackEvents = require("./JitsiTrackEvents");
var Settings = require("./modules/settings/Settings");

/**
 * Creates a JitsiConference object with the given name and properties.
 * Note: this constructor is not a part of the public API (objects should be
 * created using JitsiConnection.createConference).
 * @param options.config properties / settings related to the conference that will be created.
 * @param options.name the name of the conference
 * @param options.connection the JitsiConnection object for this JitsiConference.
 * @constructor
 */
function JitsiConference(options) {
    if(!options.name || options.name.toLowerCase() !== options.name) {
        logger.error("Invalid conference name (no conference name passed or it"
            + "contains invalid characters like capital letters)!");
         return;
    }
    this.options = options;
    this.connection = this.options.connection;
    this.xmpp = this.connection.xmpp;
    this.eventEmitter = new EventEmitter();
    var confID = this.options.name  + '@' + this.xmpp.options.hosts.muc;
    this.settings = new Settings(confID);
    this.room = this.xmpp.createRoom(this.options.name, this.options.config,
        this.settings);
    this.room.updateDeviceAvailability(RTC.getDeviceAvailability());
    this.rtc = new RTC(this.room, options);
    this.statistics = new Statistics(this.xmpp, {
        callStatsID: this.options.config.callStatsID,
        callStatsSecret: this.options.config.callStatsSecret,
        disableThirdPartyRequests: this.options.config.disableThirdPartyRequests
    });
    setupListeners(this);
    JitsiMeetJS._gumFailedHandler.push(function(error) {
        this.statistics.sendGetUserMediaFailed(error);
    }.bind(this));
    this.participants = {};
    this.lastDominantSpeaker = null;
    this.dtmfManager = null;
    this.somebodySupportsDTMF = false;
    this.authEnabled = false;
    this.authIdentity;
    this.startAudioMuted = false;
    this.startVideoMuted = false;
    this.startMutedPolicy = {audio: false, video: false};
    this.availableDevices = {
        audio: undefined,
        video: undefined
    };
    this.isMutedByFocus = false;
}

/**
 * Joins the conference.
 * @param password {string} the password
 */
JitsiConference.prototype.join = function (password) {
    if(this.room)
        this.room.join(password);
};

/**
 * Check if joined to the conference.
 */
JitsiConference.prototype.isJoined = function () {
    return this.room && this.room.joined;
};

/**
 * Leaves the conference.
 */
JitsiConference.prototype.leave = function () {
    if(this.xmpp && this.room)
        this.xmpp.leaveRoom(this.room.roomjid);
    this.room = null;
};

/**
 * Returns name of this conference.
 */
JitsiConference.prototype.getName = function () {
    return this.options.name;
};

/**
 * Check if authentication is enabled for this conference.
 */
JitsiConference.prototype.isAuthEnabled = function () {
    return this.authEnabled;
};

/**
 * Check if user is logged in.
 */
JitsiConference.prototype.isLoggedIn = function () {
    return !!this.authIdentity;
};

/**
 * Get authorized login.
 */
JitsiConference.prototype.getAuthLogin = function () {
    return this.authIdentity;
};

/**
 * Check if external authentication is enabled for this conference.
 */
JitsiConference.prototype.isExternalAuthEnabled = function () {
    return this.room && this.room.moderator.isExternalAuthEnabled();
};

/**
 * Get url for external authentication.
 * @param {boolean} [urlForPopup] if true then return url for login popup,
 *                                else url of login page.
 * @returns {Promise}
 */
JitsiConference.prototype.getExternalAuthUrl = function (urlForPopup) {
    return new Promise(function (resolve, reject) {
        if (!this.isExternalAuthEnabled()) {
            reject();
            return;
        }
        if (urlForPopup) {
            this.room.moderator.getPopupLoginUrl(resolve, reject);
        } else {
            this.room.moderator.getLoginUrl(resolve, reject);
        }
    }.bind(this));
};

/**
 * Returns the local tracks.
 */
JitsiConference.prototype.getLocalTracks = function () {
    if (this.rtc) {
        return this.rtc.localStreams;
    } else {
        return [];
    }
};


/**
 * Attaches a handler for events(For example - "participant joined".) in the conference. All possible event are defined
 * in JitsiConferenceEvents.
 * @param eventId the event ID.
 * @param handler handler for the event.
 *
 * Note: consider adding eventing functionality by extending an EventEmitter impl, instead of rolling ourselves
 */
JitsiConference.prototype.on = function (eventId, handler) {
    if(this.eventEmitter)
        this.eventEmitter.on(eventId, handler);
};

/**
 * Removes event listener
 * @param eventId the event ID.
 * @param [handler] optional, the specific handler to unbind
 *
 * Note: consider adding eventing functionality by extending an EventEmitter impl, instead of rolling ourselves
 */
JitsiConference.prototype.off = function (eventId, handler) {
    if(this.eventEmitter)
        this.eventEmitter.removeListener(eventId, handler);
};

// Common aliases for event emitter
JitsiConference.prototype.addEventListener = JitsiConference.prototype.on;
JitsiConference.prototype.removeEventListener = JitsiConference.prototype.off;

/**
 * Receives notifications from another participants for commands / custom events
 * (send by sendPresenceCommand method).
 * @param command {String} the name of the command
 * @param handler {Function} handler for the command
 */
 JitsiConference.prototype.addCommandListener = function (command, handler) {
    if(this.room)
        this.room.addPresenceListener(command, handler);
 };

/**
  * Removes command  listener
  * @param command {String}  the name of the command
  */
 JitsiConference.prototype.removeCommandListener = function (command) {
    if(this.room)
        this.room.removePresenceListener(command);
 };

/**
 * Sends text message to the other participants in the conference
 * @param message the text message.
 */
JitsiConference.prototype.sendTextMessage = function (message) {
    if(this.room)
        this.room.sendMessage(message);
};

/**
 * Send presence command.
 * @param name the name of the command.
 * @param values Object with keys and values that will be send.
 **/
JitsiConference.prototype.sendCommand = function (name, values) {
    if(this.room) {
        this.room.addToPresence(name, values);
        this.room.sendPresence();
    }
};

/**
 * Send presence command one time.
 * @param name the name of the command.
 * @param values Object with keys and values that will be send.
 **/
JitsiConference.prototype.sendCommandOnce = function (name, values) {
    this.sendCommand(name, values);
    this.removeCommand(name);
};

/**
 * Send presence command.
 * @param name the name of the command.
 * @param values Object with keys and values that will be send.
 * @param persistent if false the command will be sent only one time
 **/
JitsiConference.prototype.removeCommand = function (name) {
    if(this.room)
        this.room.removeFromPresence(name);
};

/**
 * Sets the display name for this conference.
 * @param name the display name to set
 */
JitsiConference.prototype.setDisplayName = function(name) {
    if(this.room){
        // remove previously set nickname
        this.room.removeFromPresence("nick");

        this.room.addToPresence("nick", {attributes: {xmlns: 'http://jabber.org/protocol/nick'}, value: name});
        this.room.sendPresence();
    }
};

/**
 * Set new subject for this conference. (available only for moderator)
 * @param {string} subject new subject
 */
JitsiConference.prototype.setSubject = function (subject) {
    if (this.room && this.isModerator()) {
        this.room.setSubject(subject);
    }
};

/**
 * Adds JitsiLocalTrack object to the conference.
 * @param track the JitsiLocalTrack object.
 * @returns {Promise<JitsiLocalTrack>}
 */
JitsiConference.prototype.addTrack = function (track) {
    if (track.isVideoTrack()) {
        this.removeCommand("videoType");
        this.sendCommand("videoType", {
            value: track.videoType,
            attributes: {
                xmlns: 'http://jitsi.org/jitmeet/video'
            }
        });
    }
    return new Promise(function (resolve) {
        this.room.addStream(track.getOriginalStream(), function () {
            this.rtc.addLocalStream(track);
            if (track.startMuted) {
                track.mute();
            }
            track.muteHandler = this._fireMuteChangeEvent.bind(this, track);
            track.stopHandler = this.removeTrack.bind(this, track);
            track.audioLevelHandler = this._fireAudioLevelChangeEvent.bind(this);
            track.addEventListener(JitsiTrackEvents.TRACK_MUTE_CHANGED,
                                   track.muteHandler);
            track.addEventListener(JitsiTrackEvents.TRACK_STOPPED,
                                   track.stopHandler);
            track.addEventListener(JitsiTrackEvents.TRACK_AUDIO_LEVEL_CHANGED,
                                   track.audioLevelHandler);
            this.eventEmitter.emit(JitsiConferenceEvents.TRACK_ADDED, track);
            resolve(track);
        }.bind(this));
    }.bind(this));
};

/**
 * Fires TRACK_AUDIO_LEVEL_CHANGED change conference event.
 * @param audioLevel the audio level
 */
JitsiConference.prototype._fireAudioLevelChangeEvent = function (audioLevel) {
    this.eventEmitter.emit(
        JitsiConferenceEvents.TRACK_AUDIO_LEVEL_CHANGED,
        this.myUserId(), audioLevel);
};

/**
 * Fires TRACK_MUTE_CHANGED change conference event.
 * @param track the JitsiTrack object related to the event.
 */
JitsiConference.prototype._fireMuteChangeEvent = function (track) {
    // check if track was muted by focus and now is unmuted by user
    if (this.isMutedByFocus && track.isAudioTrack() && !track.isMuted()) {
        this.isMutedByFocus = false;
        // unmute local user on server
        this.room.muteParticipant(this.room.myroomjid, false);
    }
    this.eventEmitter.emit(JitsiConferenceEvents.TRACK_MUTE_CHANGED, track);
};

/**
 * Removes JitsiLocalTrack object to the conference.
 * @param track the JitsiLocalTrack object.
 * @returns {Promise}
 */
JitsiConference.prototype.removeTrack = function (track) {
    if(!this.room){
        if(this.rtc) {
            this.rtc.removeLocalStream(track);
<<<<<<< HEAD
            this.eventEmitter.emit(JitsiConferenceEvents.TRACK_REMOVED, track);
        }
        return;
=======
        return Promise.resolve();
>>>>>>> 095ef33d
    }
    return new Promise(function (resolve) {
        this.room.removeStream(track.getOriginalStream(), function(){
            this.rtc.removeLocalStream(track);
            track.removeEventListener(JitsiTrackEvents.TRACK_MUTE_CHANGED, track.muteHandler);
            track.removeEventListener(JitsiTrackEvents.TRACK_STOPPED, track.stopHandler);
            track.removeEventListener(JitsiTrackEvents.TRACK_AUDIO_LEVEL_CHANGED, track.audioLevelHandler);
            this.eventEmitter.emit(JitsiConferenceEvents.TRACK_REMOVED, track);
            resolve();
        }.bind(this));
    }.bind(this));
};

/**
 * Get role of the local user.
 * @returns {string} user role: 'moderator' or 'none'
 */
JitsiConference.prototype.getRole = function () {
    return this.room.role;
};

/**
 * Check if local user is moderator.
 * @returns {boolean} true if local user is moderator, false otherwise.
 */
JitsiConference.prototype.isModerator = function () {
    return this.room.isModerator();
};

/**
 * Set password for the room.
 * @param {string} password new password for the room.
 * @returns {Promise}
 */
JitsiConference.prototype.lock = function (password) {
  if (!this.isModerator()) {
    return Promise.reject();
  }

  var conference = this;
  return new Promise(function (resolve, reject) {
    conference.room.lockRoom(password || "", function () {
      resolve();
    }, function (err) {
      reject(err);
    }, function () {
      reject(JitsiConferenceErrors.PASSWORD_NOT_SUPPORTED);
    });
  });
};

/**
 * Remove password from the room.
 * @returns {Promise}
 */
JitsiConference.prototype.unlock = function () {
  return this.lock();
};

/**
 * Elects the participant with the given id to be the selected participant or the speaker.
 * @param id the identifier of the participant
 */
JitsiConference.prototype.selectParticipant = function(participantId) {
    if (this.rtc) {
        this.rtc.selectedEndpoint(participantId);
    }
};

/**
 *
 * @param id the identifier of the participant
 */
JitsiConference.prototype.pinParticipant = function(participantId) {
    if (this.rtc) {
        this.rtc.pinEndpoint(participantId);
    }
};

/**
 * Returns the list of participants for this conference.
 * @return Array<JitsiParticipant> a list of participant identifiers containing all conference participants.
 */
JitsiConference.prototype.getParticipants = function() {
    return Object.keys(this.participants).map(function (key) {
        return this.participants[key];
    }, this);
};

/**
 * @returns {JitsiParticipant} the participant in this conference with the specified id (or
 * undefined if there isn't one).
 * @param id the id of the participant.
 */
JitsiConference.prototype.getParticipantById = function(id) {
    return this.participants[id];
};

/**
 * Kick participant from this conference.
 * @param {string} id id of the participant to kick
 */
JitsiConference.prototype.kickParticipant = function (id) {
    var participant = this.getParticipantById(id);
    if (!participant) {
        return;
    }
    this.room.kick(participant.getJid());
};

/**
 * Kick participant from this conference.
 * @param {string} id id of the participant to kick
 */
JitsiConference.prototype.muteParticipant = function (id) {
    var participant = this.getParticipantById(id);
    if (!participant) {
        return;
    }
    this.room.muteParticipant(participant.getJid(), true);
};

JitsiConference.prototype.onMemberJoined = function (jid, nick, role) {
    var id = Strophe.getResourceFromJid(jid);
    if (id === 'focus' || this.myUserId() === id) {
       return;
    }
    var participant = new JitsiParticipant(jid, this, nick);
    participant._role = role;
    this.participants[id] = participant;
    this.eventEmitter.emit(JitsiConferenceEvents.USER_JOINED, id, participant);
    this.xmpp.connection.disco.info(
        jid, "node", function(iq) {
            participant._supportsDTMF = $(iq).find(
                '>query>feature[var="urn:xmpp:jingle:dtmf:0"]').length > 0;
            this.updateDTMFSupport();
        }.bind(this)
    );
};

JitsiConference.prototype.onMemberLeft = function (jid) {
    var id = Strophe.getResourceFromJid(jid);
    if (id === 'focus' || this.myUserId() === id) {
       return;
    }
    var participant = this.participants[id];
    delete this.participants[id];
    this.eventEmitter.emit(JitsiConferenceEvents.USER_LEFT, id, participant);
};

JitsiConference.prototype.onUserRoleChanged = function (jid, role) {
    var id = Strophe.getResourceFromJid(jid);
    var participant = this.getParticipantById(id);
    if (!participant) {
        return;
    }
    participant._role = role;
    this.eventEmitter.emit(JitsiConferenceEvents.USER_ROLE_CHANGED, id, role);
};

JitsiConference.prototype.onDisplayNameChanged = function (jid, displayName) {
    var id = Strophe.getResourceFromJid(jid);
    var participant = this.getParticipantById(id);
    if (!participant) {
        return;
    }
    participant._displayName = displayName;
    this.eventEmitter.emit(JitsiConferenceEvents.DISPLAY_NAME_CHANGED, id, displayName);
};

JitsiConference.prototype.onTrackAdded = function (track) {
    var id = track.getParticipantId();
    var participant = this.getParticipantById(id);
    if (!participant) {
        return;
    }
    // add track to JitsiParticipant
    participant._tracks.push(track);

    var emitter = this.eventEmitter;
    track.addEventListener(
        JitsiTrackEvents.TRACK_STOPPED,
        function () {
            // remove track from JitsiParticipant
            var pos = participant._tracks.indexOf(track);
            if (pos > -1) {
                participant._tracks.splice(pos, 1);
            }
            emitter.emit(JitsiConferenceEvents.TRACK_REMOVED, track);
        }
    );
    track.addEventListener(
        JitsiTrackEvents.TRACK_MUTE_CHANGED,
        function () {
            emitter.emit(JitsiConferenceEvents.TRACK_MUTE_CHANGED, track);
        }
    );
    track.addEventListener(
        JitsiTrackEvents.TRACK_AUDIO_LEVEL_CHANGED,
        function (audioLevel) {
            emitter.emit(JitsiConferenceEvents.TRACK_AUDIO_LEVEL_CHANGED, id, audioLevel);
        }
    );

    this.eventEmitter.emit(JitsiConferenceEvents.TRACK_ADDED, track);
};

JitsiConference.prototype.updateDTMFSupport = function () {
    var somebodySupportsDTMF = false;
    var participants = this.getParticipants();

    // check if at least 1 participant supports DTMF
    for (var i = 0; i < participants.length; i += 1) {
        if (participants[i].supportsDTMF()) {
            somebodySupportsDTMF = true;
            break;
        }
    }
    if (somebodySupportsDTMF !== this.somebodySupportsDTMF) {
        this.somebodySupportsDTMF = somebodySupportsDTMF;
        this.eventEmitter.emit(JitsiConferenceEvents.DTMF_SUPPORT_CHANGED, somebodySupportsDTMF);
    }
};

/**
 * Allows to check if there is at least one user in the conference
 * that supports DTMF.
 * @returns {boolean} true if somebody supports DTMF, false otherwise
 */
JitsiConference.prototype.isDTMFSupported = function () {
    return this.somebodySupportsDTMF;
};

/**
 * Returns the local user's ID
 * @return {string} local user's ID
 */
JitsiConference.prototype.myUserId = function () {
    return (this.room && this.room.myroomjid)? Strophe.getResourceFromJid(this.room.myroomjid) : null;
};

JitsiConference.prototype.sendTones = function (tones, duration, pause) {
    if (!this.dtmfManager) {
        var connection = this.xmpp.connection.jingle.activecall.peerconnection;
        if (!connection) {
            logger.warn("cannot sendTones: no conneciton");
            return;
        }

        var tracks = this.getLocalTracks().filter(function (track) {
            return track.isAudioTrack();
        });
        if (!tracks.length) {
            logger.warn("cannot sendTones: no local audio stream");
            return;
        }
        this.dtmfManager = new JitsiDTMFManager(tracks[0], connection);
    }

    this.dtmfManager.sendTones(tones, duration, pause);
};

/**
 * Returns true if the recording is supproted and false if not.
 */
JitsiConference.prototype.isRecordingSupported = function () {
    if(this.room)
        return this.room.isRecordingSupported();
    return false;
};

/**
 * Returns null if the recording is not supported, "on" if the recording started
 * and "off" if the recording is not started.
 */
JitsiConference.prototype.getRecordingState = function () {
    if(this.room)
        return this.room.getRecordingState();
    return "off";
}

/**
 * Returns the url of the recorded video.
 */
JitsiConference.prototype.getRecordingURL = function () {
    if(this.room)
        return this.room.getRecordingURL();
    return null;
}

/**
 * Starts/stops the recording
 */
JitsiConference.prototype.toggleRecording = function (options) {
    if(this.room)
        return this.room.toggleRecording(options, function (status, error) {
            this.eventEmitter.emit(
                JitsiConferenceEvents.RECORDING_STATE_CHANGED, status, error);
        }.bind(this));
    this.eventEmitter.emit(
        JitsiConferenceEvents.RECORDING_STATE_CHANGED, "error",
        new Error("The conference is not created yet!"));
}

/**
 * Returns true if the SIP calls are supported and false otherwise
 */
JitsiConference.prototype.isSIPCallingSupported = function () {
    if(this.room)
        return this.room.isSIPCallingSupported();
    return false;
}

/**
 * Dials a number.
 * @param number the number
 */
JitsiConference.prototype.dial = function (number) {
    if(this.room)
        return this.room.dial(number);
    return new Promise(function(resolve, reject){
        reject(new Error("The conference is not created yet!"))});
}

/**
 * Hangup an existing call
 */
JitsiConference.prototype.hangup = function () {
    if(this.room)
        return this.room.hangup();
    return new Promise(function(resolve, reject){
        reject(new Error("The conference is not created yet!"))});
}

/**
 * Returns the phone number for joining the conference.
 */
JitsiConference.prototype.getPhoneNumber = function () {
    if(this.room)
        return this.room.getPhoneNumber();
    return null;
}

/**
 * Returns the pin for joining the conference with phone.
 */
JitsiConference.prototype.getPhonePin = function () {
    if(this.room)
        return this.room.getPhonePin();
    return null;
}

/**
 * Returns the connection state for the current room. Its ice connection state
 * for its session.
 */
JitsiConference.prototype.getConnectionState = function () {
    if(this.room)
        return this.room.getConnectionState();
    return null;
}

/**
 * Make all new participants mute their audio/video on join.
 * @param policy {Object} object with 2 boolean properties for video and audio:
 * @param {boolean} audio if audio should be muted.
 * @param {boolean} video if video should be muted.
 */
JitsiConference.prototype.setStartMutedPolicy = function (policy) {
    if (!this.isModerator()) {
        return;
    }
    this.startMutedPolicy = policy;
    this.room.removeFromPresence("startmuted");
    this.room.addToPresence("startmuted", {
        attributes: {
            audio: policy.audio,
            video: policy.video,
            xmlns: 'http://jitsi.org/jitmeet/start-muted'
        }
    });
    this.room.sendPresence();
};

/**
 * Returns current start muted policy
 * @returns {Object} with 2 proprties - audio and video.
 */
JitsiConference.prototype.getStartMutedPolicy = function () {
    return this.startMutedPolicy;
};

/**
 * Check if audio is muted on join.
 */
JitsiConference.prototype.isStartAudioMuted = function () {
    return this.startAudioMuted;
};

/**
 * Check if video is muted on join.
 */
JitsiConference.prototype.isStartVideoMuted = function () {
    return this.startVideoMuted;
};

/**
 * Get object with internal logs.
 */
JitsiConference.prototype.getLogs = function () {
    var data = this.xmpp.getJingleLog();

    var metadata = {};
    metadata.time = new Date();
    metadata.url = window.location.href;
    metadata.ua = navigator.userAgent;

    var log = this.xmpp.getXmppLog();
    if (log) {
        metadata.xmpp = log;
    }

    data.metadata = metadata;

    return data;
};

/**
 * Sends the given feedback through CallStats if enabled.
 *
 * @param overallFeedback an integer between 1 and 5 indicating the
 * user feedback
 * @param detailedFeedback detailed feedback from the user. Not yet used
 */
JitsiConference.prototype.sendFeedback =
function(overallFeedback, detailedFeedback){
    this.statistics.sendFeedback(overallFeedback, detailedFeedback);
}

/**
 * Returns true if the callstats integration is enabled, otherwise returns
 * false.
 *
 * @returns true if the callstats integration is enabled, otherwise returns
 * false.
 */
JitsiConference.prototype.isCallstatsEnabled = function () {
    return this.statistics.isCallstatsEnabled();
}

/**
 * Setups the listeners needed for the conference.
 * @param conference the conference
 */
function setupListeners(conference) {
    conference.xmpp.addListener(XMPPEvents.CALL_INCOMING, function (event) {
        conference.rtc.onIncommingCall(event);
        conference.statistics.startRemoteStats(event.peerconnection);
    });

    conference.room.addListener(XMPPEvents.REMOTE_STREAM_RECEIVED,
        function (data, sid, thessrc) {
            var track = conference.rtc.createRemoteStream(data, sid, thessrc);
            if (track) {
                conference.onTrackAdded(track);
            }
        }
    );
    conference.rtc.addListener(RTCEvents.FAKE_VIDEO_TRACK_CREATED,
        function (track) {
            conference.onTrackAdded(track);
        }
    );

    conference.room.addListener(XMPPEvents.AUDIO_MUTED_BY_FOCUS,
        function (value) {
            conference.rtc.setAudioMute(value);
            conference.isMutedByFocus = true;
        }
    );

    conference.room.addListener(XMPPEvents.SUBJECT_CHANGED, function (subject) {
        conference.eventEmitter.emit(JitsiConferenceEvents.SUBJECT_CHANGED, subject);
    });

    conference.room.addListener(XMPPEvents.MUC_JOINED, function () {
        conference.eventEmitter.emit(JitsiConferenceEvents.CONFERENCE_JOINED);
    });
    conference.room.addListener(XMPPEvents.ROOM_JOIN_ERROR, function (pres) {
        conference.eventEmitter.emit(JitsiConferenceEvents.CONFERENCE_FAILED, JitsiConferenceErrors.CONNECTION_ERROR, pres);
    });
    conference.room.addListener(XMPPEvents.ROOM_CONNECT_ERROR, function (pres) {
        conference.eventEmitter.emit(JitsiConferenceEvents.CONFERENCE_FAILED, JitsiConferenceErrors.CONNECTION_ERROR, pres);
    });
    conference.room.addListener(XMPPEvents.PASSWORD_REQUIRED, function (pres) {
        conference.eventEmitter.emit(JitsiConferenceEvents.CONFERENCE_FAILED, JitsiConferenceErrors.PASSWORD_REQUIRED, pres);
    });
    conference.room.addListener(XMPPEvents.AUTHENTICATION_REQUIRED, function () {
        conference.eventEmitter.emit(JitsiConferenceEvents.CONFERENCE_FAILED, JitsiConferenceErrors.AUTHENTICATION_REQUIRED);
    });
    conference.room.addListener(XMPPEvents.BRIDGE_DOWN, function () {
        conference.eventEmitter.emit(JitsiConferenceEvents.CONFERENCE_FAILED, JitsiConferenceErrors.VIDEOBRIDGE_NOT_AVAILABLE);
    });
    conference.room.addListener(XMPPEvents.RESERVATION_ERROR, function (code, msg) {
        conference.eventEmitter.emit(JitsiConferenceEvents.CONFERENCE_FAILED, JitsiConferenceErrors.RESERVATION_ERROR, code, msg);
    });
    conference.room.addListener(XMPPEvents.GRACEFUL_SHUTDOWN, function () {
        conference.eventEmitter.emit(JitsiConferenceEvents.CONFERENCE_FAILED, JitsiConferenceErrors.GRACEFUL_SHUTDOWN);
    });
    conference.room.addListener(XMPPEvents.JINGLE_FATAL_ERROR, function () {
        conference.eventEmitter.emit(JitsiConferenceEvents.CONFERENCE_FAILED, JitsiConferenceErrors.JINGLE_FATAL_ERROR);
    });
    conference.room.addListener(XMPPEvents.MUC_DESTROYED, function (reason) {
        conference.eventEmitter.emit(JitsiConferenceEvents.CONFERENCE_FAILED, JitsiConferenceErrors.CONFERENCE_DESTROYED, reason);
    });
    conference.room.addListener(XMPPEvents.CHAT_ERROR_RECEIVED, function (err, msg) {
        conference.eventEmitter.emit(JitsiConferenceEvents.CONFERENCE_ERROR, JitsiConferenceErrors.CHAT_ERROR, err, msg);
    });
    conference.room.addListener(XMPPEvents.FOCUS_DISCONNECTED, function (focus, retrySec) {
        conference.eventEmitter.emit(JitsiConferenceEvents.CONFERENCE_FAILED, JitsiConferenceErrors.FOCUS_DISCONNECTED, focus, retrySec);
    });
//    FIXME
//    conference.room.addListener(XMPPEvents.MUC_JOINED, function () {
//        conference.eventEmitter.emit(JitsiConferenceEvents.CONFERENCE_LEFT);
//    });

    conference.room.addListener(XMPPEvents.KICKED, function () {
        conference.eventEmitter.emit(JitsiConferenceEvents.KICKED);
    });

    conference.room.addListener(XMPPEvents.MUC_MEMBER_JOINED, conference.onMemberJoined.bind(conference));
    conference.room.addListener(XMPPEvents.MUC_MEMBER_LEFT, conference.onMemberLeft.bind(conference));

    conference.room.addListener(XMPPEvents.DISPLAY_NAME_CHANGED, conference.onDisplayNameChanged.bind(conference));

    conference.room.addListener(XMPPEvents.LOCAL_ROLE_CHANGED, function (role) {
        conference.eventEmitter.emit(JitsiConferenceEvents.USER_ROLE_CHANGED, conference.myUserId(), role);
    });
    conference.room.addListener(XMPPEvents.MUC_ROLE_CHANGED, conference.onUserRoleChanged.bind(conference));

    conference.room.addListener(XMPPEvents.CONNECTION_INTERRUPTED, function () {
        conference.eventEmitter.emit(JitsiConferenceEvents.CONNECTION_INTERRUPTED);
    });

    conference.room.addListener(XMPPEvents.RECORDING_STATE_CHANGED,
        function () {
            conference.eventEmitter.emit(
                JitsiConferenceEvents.RECORDING_STATE_CHANGED);
        });

    conference.room.addListener(XMPPEvents.PHONE_NUMBER_CHANGED, function () {
        conference.eventEmitter.emit(
            JitsiConferenceEvents.PHONE_NUMBER_CHANGED);
    });

    conference.room.addListener(XMPPEvents.CONNECTION_RESTORED, function () {
        conference.eventEmitter.emit(JitsiConferenceEvents.CONNECTION_RESTORED);
    });
    conference.room.addListener(XMPPEvents.CONFERENCE_SETUP_FAILED, function () {
        conference.eventEmitter.emit(JitsiConferenceEvents.CONFERENCE_FAILED, JitsiConferenceErrors.SETUP_FAILED);
    });

    conference.room.addListener(AuthenticationEvents.IDENTITY_UPDATED, function (authEnabled, authIdentity) {
        conference.authEnabled = authEnabled;
        conference.authIdentity = authIdentity;
    });

    conference.room.addListener(XMPPEvents.MESSAGE_RECEIVED, function (jid, displayName, txt, myJid, ts) {
        var id = Strophe.getResourceFromJid(jid);
        conference.eventEmitter.emit(JitsiConferenceEvents.MESSAGE_RECEIVED, id, txt, ts);
    });

    conference.room.addListener(XMPPEvents.PRESENCE_STATUS, function (jid, status) {
        var id = Strophe.getResourceFromJid(jid);
        var participant = conference.getParticipantById(id);
        if (!participant || participant._status === status) {
            return;
        }
        participant._status = status;
        conference.eventEmitter.emit(JitsiConferenceEvents.USER_STATUS_CHANGED, id, status);
    });

    conference.rtc.addListener(RTCEvents.DOMINANTSPEAKER_CHANGED, function (id) {
        if(conference.lastDominantSpeaker !== id && conference.room) {
            conference.lastDominantSpeaker = id;
            conference.eventEmitter.emit(JitsiConferenceEvents.DOMINANT_SPEAKER_CHANGED, id);
        }
    });

    conference.rtc.addListener(RTCEvents.LASTN_CHANGED, function (oldValue, newValue) {
        conference.eventEmitter.emit(JitsiConferenceEvents.IN_LAST_N_CHANGED, oldValue, newValue);
    });

    conference.rtc.addListener(RTCEvents.LASTN_ENDPOINT_CHANGED,
        function (lastNEndpoints, endpointsEnteringLastN) {
            conference.eventEmitter.emit(JitsiConferenceEvents.LAST_N_ENDPOINTS_CHANGED,
                lastNEndpoints, endpointsEnteringLastN);
        });
    conference.xmpp.addListener(XMPPEvents.PASSWORD_REQUIRED, function () {
        conference.eventEmitter.emit(JitsiConferenceErrors.PASSWORD_REQUIRED);
    });

    conference.xmpp.addListener(XMPPEvents.START_MUTED_FROM_FOCUS,
        function (audioMuted, videoMuted) {
            conference.startAudioMuted = audioMuted;
            conference.startVideoMuted = videoMuted;

            // mute existing local tracks because this is initial mute from
            // Jicofo
            conference.getLocalTracks().forEach(function (track) {
                if (conference.startAudioMuted && track.isAudioTrack()) {
                    track.mute();
                }
                if (conference.startVideoMuted && track.isVideoTrack()) {
                    track.mute();
                }
            });

            conference.eventEmitter.emit(JitsiConferenceEvents.STARTED_MUTED);
        });

    conference.room.addPresenceListener("startmuted", function (data, from) {
        var isModerator = false;
        if (conference.myUserId() === from && conference.isModerator()) {
            isModerator = true;
        } else {
            var participant = conference.getParticipantById(from);
            if (participant && participant.isModerator()) {
                isModerator = true;
            }
        }

        if (!isModerator) {
            return;
        }

        var startAudioMuted = data.attributes.audio === 'true';
        var startVideoMuted = data.attributes.video === 'true';

        var updated = false;

        if (startAudioMuted !== conference.startMutedPolicy.audio) {
            conference.startMutedPolicy.audio = startAudioMuted;
            updated = true;
        }

        if (startVideoMuted !== conference.startMutedPolicy.video) {
            conference.startMutedPolicy.video = startVideoMuted;
            updated = true;
        }

        if (updated) {
            conference.eventEmitter.emit(
                JitsiConferenceEvents.START_MUTED_POLICY_CHANGED,
                conference.startMutedPolicy
            );
        }
    });

    conference.rtc.addListener(RTCEvents.AVAILABLE_DEVICES_CHANGED, function (devices) {
        conference.room.updateDeviceAvailability(devices);
    });
    conference.room.addPresenceListener("devices", function (data, from) {
        var isAudioAvailable = false;
        var isVideoAvailable = false;
        data.children.forEach(function (config) {
            if (config.tagName === 'audio') {
                isAudioAvailable = config.value === 'true';
            }
            if (config.tagName === 'video') {
                isVideoAvailable = config.value === 'true';
            }
        });

        var availableDevices;
        if (conference.myUserId() === from) {
            availableDevices = conference.availableDevices;
        } else {
            var participant = conference.getParticipantById(from);
            if (!participant) {
                return;
            }

            availableDevices = participant._availableDevices;
        }

        var updated = false;

        if (availableDevices.audio !== isAudioAvailable) {
            updated = true;
            availableDevices.audio = isAudioAvailable;
        }

        if (availableDevices.video !== isVideoAvailable) {
            updated = true;
            availableDevices.video = isVideoAvailable;
        }

        if (updated) {
            conference.eventEmitter.emit(JitsiConferenceEvents.AVAILABLE_DEVICES_CHANGED, from, availableDevices);
        }
    });

    if(conference.statistics) {
        //FIXME: Maybe remove event should not be associated with the conference.
        conference.statistics.addAudioLevelListener(function (ssrc, level) {
            var userId = null;
            var jid = conference.room.getJidBySSRC(ssrc);
            if (!jid)
                return;

            conference.rtc.setAudioLevel(jid, level);
        });
        conference.statistics.addConnectionStatsListener(function (stats) {
            var ssrc2resolution = stats.resolution;

            var id2resolution = {};

            // preprocess resolutions: group by user id, skip incorrect
            // resolutions etc.
            Object.keys(ssrc2resolution).forEach(function (ssrc) {
                var resolution = ssrc2resolution[ssrc];

                if (!resolution.width || !resolution.height ||
                    resolution.width == -1 || resolution.height == -1) {
                    return;
                }

                var jid = conference.room.getJidBySSRC(ssrc);
                if (!jid) {
                    return;
                }

                var id;
                if (jid === conference.room.session.me) {
                    id = conference.myUserId();
                } else {
                    id = Strophe.getResourceFromJid(jid);
                }

                if (!id) {
                    return;
                }

                // ssrc to resolution map for user id
                var idResolutions = id2resolution[id] || {};
                idResolutions[ssrc] = resolution;

                id2resolution[id] = idResolutions;
            });

            stats.resolution = id2resolution;

            conference.eventEmitter.emit(
                JitsiConferenceEvents.CONNECTION_STATS, stats);
        });
        conference.xmpp.addListener(XMPPEvents.DISPOSE_CONFERENCE,
            function () {
                conference.statistics.dispose();
            });

        conference.room.addListener(XMPPEvents.PEERCONNECTION_READY,
            function (session) {
                conference.statistics.startCallStats(
                    session, conference.settings);
            });

        conference.room.addListener(XMPPEvents.CONFERENCE_SETUP_FAILED,
            function () {
                conference.statistics.sendSetupFailedEvent();
            });

        conference.on(JitsiConferenceEvents.TRACK_MUTE_CHANGED,
            function (track) {
                if(!track.isLocal())
                    return;
                var type = (track.getType() === "audio")? "audio" : "video";
                conference.statistics.sendMuteEvent(track.isMuted(), type);
            });

        conference.room.addListener(XMPPEvents.CREATE_OFFER_FAILED, function (e, pc) {
            conference.statistics.sendCreateOfferFailed(e, pc);
        });

        conference.room.addListener(XMPPEvents.CREATE_ANSWER_FAILED, function (e, pc) {
            conference.statistics.sendCreateAnswerFailed(e, pc);
        });

        conference.room.addListener(XMPPEvents.SET_LOCAL_DESCRIPTION_FAILED,
            function (e, pc) {
                conference.statistics.sendSetLocalDescFailed(e, pc);
            }
        );

        conference.room.addListener(XMPPEvents.SET_REMOTE_DESCRIPTION_FAILED,
            function (e, pc) {
                conference.statistics.sendSetRemoteDescFailed(e, pc);
            }
        );

        conference.room.addListener(XMPPEvents.ADD_ICE_CANDIDATE_FAILED,
            function (e, pc) {
                conference.statistics.sendAddIceCandidateFailed(e, pc);
            }
        );
    }
}


module.exports = JitsiConference;<|MERGE_RESOLUTION|>--- conflicted
+++ resolved
@@ -340,13 +340,9 @@
     if(!this.room){
         if(this.rtc) {
             this.rtc.removeLocalStream(track);
-<<<<<<< HEAD
             this.eventEmitter.emit(JitsiConferenceEvents.TRACK_REMOVED, track);
         }
-        return;
-=======
         return Promise.resolve();
->>>>>>> 095ef33d
     }
     return new Promise(function (resolve) {
         this.room.removeStream(track.getOriginalStream(), function(){
